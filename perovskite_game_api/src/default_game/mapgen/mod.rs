--- conflicted
+++ resolved
@@ -237,12 +237,9 @@
     cactus_density_noise: noise::Billow<noise::SuperSimplex>,
     tall_grass_density_noise: noise::Billow<noise::SuperSimplex>,
 
-<<<<<<< HEAD
     karst_noise: karst::KarstGenerator,
-=======
     rail_testonly: BlockTypeHandle,
     signal_testonly: BlockTypeHandle,
->>>>>>> 304d8e99
 
     biome_noise: BiomeNoise,
     macrobiome_noise: MacrobiomeNoise,
@@ -369,10 +366,7 @@
                 }
             }
         }
-<<<<<<< HEAD
         self.generate_vegetation(chunk_coord, chunk, &height_map, &macrobiome_map, &biome_map);
-=======
-        self.generate_vegetation(chunk_coord, chunk, &height_map, &biome_map);
 
         if chunk_coord.y == 0 {
             // Rails running along Z axis
@@ -409,7 +403,6 @@
                 }
             }
         }
->>>>>>> 304d8e99
     }
 }
 
