[package]
name = "perovskite_client"
version = "0.0.3"
edition = "2021"
license = "Apache-2.0"
description = "Multiplayer voxel game written in Rust - Game client"
authors = ["drey7925 <drey@dreyclimbs.rocks>"]
repository = "https://github.com/drey7925/perovskite"
categories = ["games"]
maintenance = { status = "experimental" }

[dependencies]
argon2 = "0.4.1"
anyhow = "1.0.71"
cgmath = "0.18.0"
clap = { version = "4.3.0", features = ["derive"] }
perovskite_core = { path = "../perovskite_core", version = "0.0.3" }
egui = "0.22"
egui_winit_vulkano = "0.25.0"
env_logger = "0.10.0"
fps_counter = "2.0.0"
hex = "0.4.3"
image = "0.24.6"
line_drawing = "1.0.0"
log = "0.4.17"
microbench = "0.5.0"
opaque-ke = { version = "2.0.0", features = ["argon2"] }
parking_lot = "0.12.1"
rand = "0.8.5"
rustc-hash = "1.1.0"
texture_packer = { version = "0.25.0", features = ["bmp", "gif", "jpeg", "png", "tga", "webp", "common"] }
tokio = { version = "1.29.1", features = ["full"] }
tokio-scoped = "0.2.0"
tokio-stream = "0.1.14"
tokio-util = "0.7.8"
tonic = { version = "0.9.2", features = ["gzip", "tls"] }
tracy-client = { version = "0.17.0", default-features = false, features = ["system-tracing", "context-switch-tracing", "sampling", "code-transfer",
            "broadcast"] }
vulkano = "0.33.0"
vulkano-shaders = { version = "0.33.0", features = ["shaderc-build-from-source"] }
vulkano-win = "0.33.0"
winit = { version = "0.28.3", features = ["serde"] }
unicode-normalization = "0.1.22"
textwrap = { version = "0.16.0", default-features = false }
serde = { version = "1.0.163", features = ["derive"] }
prost = "0.11"
toml = "0.7.5"
directories = "5.0.1"
arc-swap = "1.6.0"
ron = "0.8.0"
futures = "0.3.28"
cbloom = "0.1.3"
bitvec = "1.0.1"
mimalloc = { version = "0.1.37", default-features = false }
snap = "1.1.0"
lazy_static = "1.4.0"
sha2 = "0.10.6"
splines = { version = "4.2.0", features = ["cgmath"] }
smallvec = "1.13.1"
<<<<<<< HEAD
=======
circular-buffer = "0.1.6"
>>>>>>> 304d8e99
flume = "0.11.0"

[features]
default = []
# Performance tracing
tracy = ["tracy-client/enable"]
# malloc tracing (slow)
tracy_malloc = ["tracy"]<|MERGE_RESOLUTION|>--- conflicted
+++ resolved
@@ -57,10 +57,7 @@
 sha2 = "0.10.6"
 splines = { version = "4.2.0", features = ["cgmath"] }
 smallvec = "1.13.1"
-<<<<<<< HEAD
-=======
 circular-buffer = "0.1.6"
->>>>>>> 304d8e99
 flume = "0.11.0"
 
 [features]
