--- conflicted
+++ resolved
@@ -206,11 +206,7 @@
 }
 impl MeshVectorReclaim {
     fn new() -> MeshVectorReclaim {
-<<<<<<< HEAD
-        let (sender, receiver) = flume::bounded(256);
-=======
         let (sender, receiver) = flume::bounded(1024);
->>>>>>> 304d8e99
         MeshVectorReclaim { sender, receiver }
     }
     pub(crate) fn take(&self) -> Option<(Vec<u32>, Vec<CubeGeometryVertex>)> {
@@ -228,12 +224,10 @@
         // Drop - if we don't have space, just drop it
         drop(self.sender.try_send((idx, vtx)));
     }
-<<<<<<< HEAD
-=======
+
     pub(crate) fn occupancy(&self) -> usize {
         self.receiver.len()
     }
->>>>>>> 304d8e99
 }
 
 lazy_static::lazy_static! {
@@ -805,7 +799,6 @@
 
         self.reset();
         Ok(result)
-<<<<<<< HEAD
     }
 
     pub(crate) fn reset(&mut self) {
@@ -818,20 +811,6 @@
         self.chunks.clear();
         self.base_position = Vector3::zero();
         self.id = next_id();
-=======
->>>>>>> 304d8e99
-    }
-
-    pub(crate) fn reset(&mut self) {
-        self.solid_vtx.clear();
-        self.solid_idx.clear();
-        self.transparent_vtx.clear();
-        self.transparent_idx.clear();
-        self.translucent_vtx.clear();
-        self.translucent_idx.clear();
-        self.chunks.clear();
-        self.base_position = Vector3::zero();
-        self.id = next_id();
     }
 }
 
