--- conflicted
+++ resolved
@@ -10,11 +10,7 @@
         chunk::SnappyDecodeHelper,
         entities::{self, GameEntity},
         items::ClientInventory,
-<<<<<<< HEAD
         ChunkManager, ChunkMap, ClientState, FastChunkNeighbors, GameAction, LightColumnMap,
-=======
-        ClientState, FastChunkNeighbors, GameAction,
->>>>>>> 304d8e99
     },
     net_client::{MAX_PROTOCOL_VERSION, MIN_PROTOCOL_VERSION},
 };
@@ -38,7 +34,6 @@
     propagate_neighbor_data, MeshBatcher, MeshWorker, NeighborPropagationScratchpad,
     NeighborPropagator,
 };
-<<<<<<< HEAD
 
 struct SharedState {
     protocol_version: u32,
@@ -74,8 +69,6 @@
         Ok(())
     }
 }
-=======
->>>>>>> 304d8e99
 
 pub(crate) async fn make_contexts(
     client_state: Arc<ClientState>,
@@ -125,11 +118,6 @@
         batcher_handle,
 
         snappy_helper: SnappyDecodeHelper::new(),
-<<<<<<< HEAD
-=======
-        protocol_version,
-        initial_state_notification,
->>>>>>> 304d8e99
         inline_nprop_scratchpad: NeighborPropagationScratchpad::default(),
         inline_fcn_scratchpad: FastChunkNeighbors::default(),
     };
@@ -340,13 +328,6 @@
     batcher_handle: tokio::task::JoinHandle<Result<()>>,
 
     snappy_helper: SnappyDecodeHelper,
-<<<<<<< HEAD
-=======
-    protocol_version: u32,
-
-    initial_state_notification: Arc<tokio::sync::Notify>,
-
->>>>>>> 304d8e99
     inline_nprop_scratchpad: NeighborPropagationScratchpad,
     inline_fcn_scratchpad: FastChunkNeighbors,
 }
@@ -638,20 +619,13 @@
             };
             for &coord in needs_remesh.iter() {
                 if eligible_for_inline(coord) {
-<<<<<<< HEAD
                     self.shared_state
                         .client_state
                         .chunks
                         .cloned_neighbors_fast(coord, &mut self.inline_fcn_scratchpad);
                     propagate_neighbor_data(
                         &self.shared_state.client_state.block_types,
-=======
-                    self.client_state
-                        .chunks
-                        .cloned_neighbors_fast(coord, &mut self.inline_fcn_scratchpad);
-                    propagate_neighbor_data(
-                        &self.client_state.block_types,
->>>>>>> 304d8e99
+
                         &self.inline_fcn_scratchpad,
                         &mut self.inline_nprop_scratchpad,
                     )?;
@@ -740,44 +714,17 @@
                 .remove(&update.id)
                 .is_none()
             {
-<<<<<<< HEAD
                 self.shared_state
                     .send_bugcheck(format!(
                         "Got remove for non-existent entity {}",
                         movement.entity_id
                     ))
-=======
-                self.send_bugcheck(format!("Got remove for non-existent entity {}", update.id))
->>>>>>> 304d8e99
                     .await?;
             }
             return Ok(());
         }
 
-<<<<<<< HEAD
-        let position = match &movement.position {
-            Some(position) => position.try_into()?,
-            None => {
-                return self
-                    .shared_state
-                    .send_bugcheck(format!(
-                        "Got move for entity {} with no position",
-                        movement.entity_id
-                    ))
-                    .await
-            }
-        };
-        match self
-            .shared_state
-            .client_state
-            .entities
-            .lock()
-            .entities
-            .entry(movement.entity_id)
-        {
-=======
         let outcome = match self.client_state.entities.lock().entities.entry(update.id) {
->>>>>>> 304d8e99
             Entry::Occupied(mut entry) => {
                 // TODO we need to correct for network delay here
                 entry.get_mut().update(update, estimated_send_time)
